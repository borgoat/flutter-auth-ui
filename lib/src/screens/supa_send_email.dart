--- conflicted
+++ resolved
@@ -67,25 +67,9 @@
                 await supaAuth.sendResetPasswordEmail(_email.text);
                 successAlert;
                 if (!mounted) return;
-<<<<<<< HEAD
                 Navigator.popAndPushNamed(context, widget.redirectUrl ?? '/');
-              } on GotrueError catch (error) {
+              } on GoTrueException catch (error) {
                 await warningAlert(context, error.message);
-=======
-                Navigator.popAndPushNamed(context, widget.redirectUrl ?? '');
-              } on GoTrueException catch (error) {
-                await showDialog(
-                  context: context,
-                  builder: (BuildContext context) {
-                    return AlertDialog(
-                      title: Text(error.message),
-                      contentTextStyle: const TextStyle(
-                        backgroundColor: Colors.red,
-                      ),
-                    );
-                  },
-                );
->>>>>>> 6e781aeb
               } catch (error) {
                 await warningAlert(context, 'Unexpected error has occured');
               }
