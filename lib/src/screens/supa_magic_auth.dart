import 'package:email_validator/email_validator.dart';
import 'package:flutter/material.dart';
import 'package:supabase_auth_ui/src/utils/supabase_auth_ui.dart';
import 'package:supabase_flutter/supabase_flutter.dart';
import 'package:supabase_auth_ui/src/utils/constants.dart';

class SupaMagicAuth extends StatefulWidget {
  final String? redirectUrl;

  const SupaMagicAuth({Key? key, this.redirectUrl}) : super(key: key);

  @override
  State<SupaMagicAuth> createState() => _SupaMagicAuthState();
}

class _SupaMagicAuthState extends State<SupaMagicAuth> {
  final _formKey = GlobalKey<FormState>();
  final _email = TextEditingController();

  SupabaseAuthUi supaAuth = SupabaseAuthUi();

  @override
  void initState() {
    super.initState();
  }

  @override
  void dispose() {
    _email.dispose();
    super.dispose();
  }

  @override
  Widget build(BuildContext context) {
    return Form(
      autovalidateMode: AutovalidateMode.onUserInteraction,
      key: _formKey,
      child: Column(
        crossAxisAlignment: CrossAxisAlignment.stretch,
        children: [
          TextFormField(
            validator: (value) {
              if (value == null ||
                  value.isEmpty ||
                  !EmailValidator.validate(_email.text)) {
                return 'Please enter a valid email address';
              }
              return null;
            },
            decoration: const InputDecoration(
              prefixIcon: Icon(Icons.email),
              hintText: 'Enter your email',
            ),
            controller: _email,
          ),
          spacer(16),
          ElevatedButton(
            child: const Text(
              'Sign Up with Magic Link',
              style: TextStyle(fontWeight: FontWeight.bold),
            ),
            onPressed: () async {
              if (!_formKey.currentState!.validate()) {
                return;
              }
              try {
                await supaAuth.createNewPasswordlessUser(_email.text);
                successAlert;
                if (!mounted) return;
                Navigator.popAndPushNamed(context, widget.redirectUrl ?? '');
<<<<<<< HEAD
              } on GotrueError catch (error) {
                await warningAlert(context, error.message);
=======
              } on GoTrueException catch (error) {
                await showDialog(
                  context: context,
                  builder: (BuildContext context) {
                    return AlertDialog(
                      title: Text(error.message),
                      contentTextStyle: const TextStyle(
                        backgroundColor: Colors.red,
                      ),
                    );
                  },
                );
>>>>>>> 6e781aeb
              } catch (error) {
                await warningAlert(context, 'Unexpected error has occured');
              }
              setState(() {
                _email.text = '';
              });
            },
          ),
          spacer(10),
        ],
      ),
    );
  }
}<|MERGE_RESOLUTION|>--- conflicted
+++ resolved
@@ -68,23 +68,8 @@
                 successAlert;
                 if (!mounted) return;
                 Navigator.popAndPushNamed(context, widget.redirectUrl ?? '');
-<<<<<<< HEAD
-              } on GotrueError catch (error) {
+              } on GoTrueException catch (error) {
                 await warningAlert(context, error.message);
-=======
-              } on GoTrueException catch (error) {
-                await showDialog(
-                  context: context,
-                  builder: (BuildContext context) {
-                    return AlertDialog(
-                      title: Text(error.message),
-                      contentTextStyle: const TextStyle(
-                        backgroundColor: Colors.red,
-                      ),
-                    );
-                  },
-                );
->>>>>>> 6e781aeb
               } catch (error) {
                 await warningAlert(context, 'Unexpected error has occured');
               }
